import { headers } from 'next/headers';

import '../styles/globals.css';
import Form from './components/form';

export default function Page() {
  const csrfToken = headers().get('X-CSRF-Token') || 'missing';
  return (
    <>
      <p>CSRF token value: {csrfToken}</p>
      <h2>Example 1 (built-in form submission):</h2>
      <form action="/form-handler" method="post">
        <legend>Form without CSRF (should fail):</legend>
        <input type="text" name="input1" />
        <button type="submit">Submit</button>
      </form>
      <br />
      <form action="/form-handler" method="post">
        <legend>Form with incorrect CSRF (should fail):</legend>
        <input type="hidden" name="csrf_token" value="notvalid" />
        <input type="text" name="input1" />
        <button type="submit">Submit</button>
      </form>
      <br />
      <form action="/form-handler" method="post">
        <legend>Form with CSRF (should succeed):</legend>
        <input type="hidden" name="csrf_token" value={csrfToken} />
        <input type="text" name="input1" />
        <button type="submit">Submit</button>
      </form>
<<<<<<< HEAD
      <br />
      <Form csrfToken={csrfToken} />
=======
      <h2>Example 2 (javascript form submission):</h2>
>>>>>>> 2bd63ad9
    </>
  );
}<|MERGE_RESOLUTION|>--- conflicted
+++ resolved
@@ -28,12 +28,9 @@
         <input type="text" name="input1" />
         <button type="submit">Submit</button>
       </form>
-<<<<<<< HEAD
       <br />
+      <h2>Example 2 (javascript form submission):</h2>
       <Form csrfToken={csrfToken} />
-=======
-      <h2>Example 2 (javascript form submission):</h2>
->>>>>>> 2bd63ad9
     </>
   );
 }